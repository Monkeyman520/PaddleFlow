/*
Copyright (c) 2021 PaddlePaddle Authors. All Rights Reserve.

Licensed under the Apache License, Version 2.0 (the "License");
you may not use this file except in compliance with the License.
You may obtain a copy of the License at

    http://www.apache.org/licenses/LICENSE-2.0

Unless required by applicable law or agreed to in writing, software
distributed under the License is distributed on an "AS IS" BASIS,
WITHOUT WARRANTIES OR CONDITIONS OF ANY KIND, either express or implied.
See the License for the specific language governing permissions and
limitations under the License.
*/

package pipeline

import (
	"encoding/json"
	"fmt"
	"strconv"
	"strings"
	"time"

	"github.com/sirupsen/logrus"

	"paddleflow/pkg/common/schema"
	. "paddleflow/pkg/pipeline/common"
)

type Step struct {
	name              string
	wfr               *WorkflowRuntime
	info              *schema.WorkflowSourceStep
	disabled          bool
	ready             chan bool // 由 run 来决定是否开始执行该步骤
	cancel            chan bool // 如果上游节点运行失败，本节点将不会运行
	done              bool      // 表示是否已经运行结束，done==true，则跳过该step
	submitted         bool      // 表示是否从run中发过ready信号过来。如果pipeline服务宕机重启，run会从该字段判断是否需要再次发ready信号，触发运行
	job               Job
	firstFingerprint  string
	secondFingerprint string
	CacheRunID        string
<<<<<<< HEAD
	NodeType          NodeType //用于表示step 是在 entryPoints 中定义还是在 post_process 中定义
=======
	nodeType          NodeType //用于表示step 是在 entryPoints 中定义还是在 post_process 中定义
>>>>>>> dd956a03
}

var NewStep = func(name string, wfr *WorkflowRuntime, info *schema.WorkflowSourceStep, disabled bool) (*Step, error) {
	// 该函数初始化job时，只传入image, deps等，并没有替换parameter，command，env中的参数
	// 因为初始化job的操作是在所有step初始化的时候做的，此时step可能被启动一个协程，但并没有真正运行任意一个step的运行逻辑
	// 因此没法知道上游节点的参数值，没法做替换
	jobName := fmt.Sprintf("%s-%s", wfr.wf.RunID, name)
	job := NewPaddleFlowJob(jobName, info.DockerEnv, info.Deps)

	st := &Step{
		name:      name,
		wfr:       wfr,
		info:      info,
		disabled:  disabled,
		ready:     make(chan bool, 1),
		cancel:    make(chan bool, 1),
		done:      false,
		submitted: false,
		job:       job,
	}

	st.getLogger().Debugf("step[%s] of runid[%s] before starting job: param[%s], env[%s], command[%s], artifacts[%s], deps[%s]", st.name, st.wfr.wf.RunID, st.info.Parameters, st.info.Env, st.info.Command, st.info.Artifacts, st.info.Deps)
	return st, nil
}

func (st *Step) update(done bool, submitted bool, job Job) {
	st.done = done
	st.submitted = submitted
	st.job = job
}

func (st *Step) getLogger() *logrus.Entry {
	return st.wfr.wf.log()
}

func (st *Step) generateStepParamSolver(forCacheFingerprint bool) (StepParamSolver, error) {
	SourceSteps := make(map[string]*schema.WorkflowSourceStep)
	jobs := make(map[string]Job)

<<<<<<< HEAD

	var steps map[string]*Step
	if st.NodeType == NodeTypeEntrypoint {
		steps = st.wfr.entryPoints
	} else {
		steps = st.wfr.postProcess
	}

	for _, step := range steps {
		SourceSteps[step.name] = steps[step.name].info
		jobs[step.name] = steps[step.name].job
	}

=======
	var steps map[string]*Step
	if st.nodeType == NodeTypeEntrypoint {
		steps = st.wfr.entryPoints
	} else {
		steps = st.wfr.postProcess
	}

	for _, step := range steps {
		SourceSteps[step.name] = steps[step.name].info
		jobs[step.name] = steps[step.name].job
	}

>>>>>>> dd956a03
	runtimeView, err := json.Marshal(st.wfr.runtimeView)
	if err != nil {
		st.getLogger().Errorf("marshal runtimeView of run[%s] for step[%s] failed: %v", st.wfr.wf.RunID, st.name, runtimeView)
		return NewStepParamSolver(SourceSteps, make(map[string]string), jobs, forCacheFingerprint, st.wfr.wf.Source.Name, st.wfr.wf.RunID, st.wfr.wf.Extra[WfExtraInfoKeyFsID], st.getLogger()), err
	}
	var sysParams = map[string]string{
		SysParamNamePFRunID:    st.wfr.wf.RunID,
		SysParamNamePFStepName: st.name,
		SysParamNamePFFsID:     st.wfr.wf.Extra[WfExtraInfoKeyFsID],
		SysParamNamePFFsName:   st.wfr.wf.Extra[WfExtraInfoKeyFsName],
		SysParamNamePFUserName: st.wfr.wf.Extra[WfExtraInfoKeyUserName],
		SysParamNamePFRUNTIME:  string(runtimeView),
	}

	paramSolver := NewStepParamSolver(SourceSteps, sysParams, jobs, forCacheFingerprint, st.wfr.wf.Source.Name, st.wfr.wf.RunID, st.wfr.wf.Extra[WfExtraInfoKeyFsID], st.getLogger())
	return paramSolver, nil
}

func (st *Step) updateJob(forCacheFingerprint bool, cacheOutputArtifacts map[string]string) error {
	// 替换parameters， command， envs
	// 这个为啥要在这里替换，而不是在runtime初始化的时候呢？因为后续可能支持上游动态模板值。
	paramSolver, err := st.generateStepParamSolver(forCacheFingerprint)
	if err != nil {
		return err
	}

	if err := paramSolver.Solve(st.name, cacheOutputArtifacts); err != nil {
		return err
	}

	var params = make(map[string]string)
	for paramName, paramValue := range st.info.Parameters {
		params[paramName] = fmt.Sprintf("%v", paramValue)
	}

	artifacts := schema.Artifacts{Input: map[string]string{}, Output: map[string]string{}}
	for atfName, atfValue := range st.info.Artifacts.Input {
		artifacts.Input[atfName] = atfValue
	}
	for atfName, atfValue := range st.info.Artifacts.Output {
		artifacts.Output[atfName] = atfValue
	}

	// 获取替换后的 env, 替换后，将内置参数也添加到环境变量中
	var newEnvs = make(map[string]string)
	for envName, envVal := range st.info.Env {
		newEnvs[envName] = envVal
	}
	sysParams := paramSolver.getSysParams()
	for integratedParam, integratedParamVal := range sysParams {
		newEnvs[integratedParam] = integratedParamVal
	}
	// artifact 也添加到环境变量中
	for atfName, atfValue := range st.info.Artifacts.Input {
		newEnvs[GetInputArtifactEnvName(atfName)] = atfValue
	}
	for atfName, atfValue := range st.info.Artifacts.Output {
		newEnvs[GetOutputArtifactEnvName(atfName)] = atfValue
	}

	st.job.Update(st.info.Command, params, newEnvs, &artifacts)
	st.getLogger().Debugf("step[%s] of runid[%s]: param[%s], artifacts[%s], command[%s], env[%s]",
		st.name, st.wfr.wf.RunID, params, st.info.Artifacts, st.info.Command, newEnvs)
	return nil
}

func (st *Step) logInputArtifact() {
	for atfName, atfValue := range st.info.Artifacts.Input {
		req := schema.LogRunArtifactRequest{
			RunID:        st.wfr.wf.RunID,
			FsID:         st.wfr.wf.Extra[WfExtraInfoKeyFsID],
			FsName:       st.wfr.wf.Extra[WfExtraInfoKeyFsName],
			UserName:     st.wfr.wf.Extra[WfExtraInfoKeyUserName],
			ArtifactPath: atfValue,
			Step:         st.name,
			ArtifactName: atfName,
			Type:         schema.ArtifactTypeInput,
		}
		for i := 0; i < 3; i++ {
			st.getLogger().Infof("callback log input artifact [%+v]s", req)
			if err := st.wfr.wf.callbacks.LogArtifactCb(req); err != nil {
				st.getLogger().Errorf("callback log input artifact [%+v] failed. err:%s", req, err.Error())
				continue
			}
			break
		}
	}
}

func (st *Step) logOutputArtifact() {
	for atfName, atfValue := range st.info.Artifacts.Output {
		req := schema.LogRunArtifactRequest{
			RunID:        st.wfr.wf.RunID,
			FsID:         st.wfr.wf.Extra[WfExtraInfoKeyFsID],
			FsName:       st.wfr.wf.Extra[WfExtraInfoKeyFsName],
			UserName:     st.wfr.wf.Extra[WfExtraInfoKeyUserName],
			ArtifactPath: atfValue,
			Step:         st.name,
			ArtifactName: atfName,
			Type:         schema.ArtifactTypeOutput,
		}
		for i := 0; i < 3; i++ {
			st.getLogger().Infof("callback log output artifact [%+v]", req)
			if err := st.wfr.wf.callbacks.LogArtifactCb(req); err != nil {
				st.getLogger().Errorf("callback log out artifact [%+v] failed. err:%s", req, err.Error())
				continue
			}
			break
		}
	}
}

func (st *Step) checkCached() (cacheFound bool, err error) {
	/*
		计算cache key，并查看是否存在可用的cache
	*/

	// check Cache前，先替换参数（参数替换逻辑与运行前的参数替换逻辑不一样）
	forCacheFingerprint := true
	err = st.updateJob(forCacheFingerprint, nil)
	if err != nil {
		return false, err
	}

	err = st.job.Validate()
	if err != nil {
		return false, err
	}

	cacheCaculator, err := NewCacheCalculator(*st, st.info.Cache)
	if err != nil {
		return false, err
	}

	st.firstFingerprint, err = cacheCaculator.CalculateFirstFingerprint()
	if err != nil {
		return false, err
	}

	runCacheList, err := st.wfr.wf.callbacks.ListCacheCb(st.firstFingerprint, st.wfr.wf.Extra[WfExtraInfoKeyFsID], st.name, st.wfr.wf.Extra[WfExtraInfoKeySource])
	if err != nil {
		return false, err
	}
	if len(runCacheList) == 0 {
		// 这里不能直接返回，因为还要计算secondFingerprint，用来在节点运行成功时，记录到数据库
		logMsg := fmt.Sprintf("cache list empty for step[%s] in runid[%s], with first fingerprint[%s]", st.name, st.wfr.wf.RunID, st.firstFingerprint)
		st.getLogger().Infof(logMsg)
	} else {
		logMsg := fmt.Sprintf("cache list length(%d) for step[%s] in runid[%s], with first fingerprint[%s]", len(runCacheList), st.name, st.wfr.wf.RunID, st.firstFingerprint)
		st.getLogger().Infof(logMsg)
	}

	st.secondFingerprint, err = cacheCaculator.CalculateSecondFingerprint()
	if err != nil {
		return false, err
	}

	cacheFound = false
	var cacheRunID string
	for _, runCache := range runCacheList {
		if st.secondFingerprint == runCache.SecondFp {
			if runCache.ExpiredTime == CacheExpiredTimeNever {
				cacheFound = true
				cacheRunID = runCache.RunID
				break
			} else {
				runCacheExpiredTime, _ := strconv.Atoi(runCache.ExpiredTime)
				expiredTime := runCache.UpdatedAt.Add(time.Second * time.Duration(runCacheExpiredTime))
				logMsg := fmt.Sprintf("runCache.SecondFp: %s, runCacheExpiredTime: %d, runCache.UpdatedAt: %s, expiredTime: %s, time.Now(): %s", runCache.SecondFp, runCacheExpiredTime, runCache.UpdatedAt, expiredTime, time.Now())
				st.getLogger().Infof(logMsg)
				if time.Now().Before(expiredTime) {
					logMsg := fmt.Sprintf("time.now() before expiredTime")
					st.getLogger().Infof(logMsg)
					cacheFound = true
					cacheRunID = runCache.RunID
					break
				} else {
					logMsg := fmt.Sprintf("time.now() after expiredTime")
					st.getLogger().Infof(logMsg)
				}
			}
		}
	}

	if cacheFound {
		jobView, err := st.wfr.wf.callbacks.GetJobCb(cacheRunID, st.name)
		if err != nil {
			return false, err
		}

		forCacheFingerprint := false
		err = st.updateJob(forCacheFingerprint, jobView.Artifacts.Output)
		if err != nil {
			return false, err
		}

		st.CacheRunID = cacheRunID
		logMsg := fmt.Sprintf("cache found in former runid[%s] for step[%s] of runid[%s], with fingerprint[%s] and [%s]", cacheRunID, st.name, st.wfr.wf.RunID, st.firstFingerprint, st.secondFingerprint)
		st.getLogger().Infof(logMsg)
	} else {
		logMsg := fmt.Sprintf("NO cache found for step[%s] in runid[%s], with fingerprint[%s] and [%s]", st.name, st.wfr.wf.RunID, st.firstFingerprint, st.secondFingerprint)
		st.getLogger().Infof(logMsg)
	}
	return cacheFound, nil
}

func (st *Step) logCache() error {
	// 写cache记录到数据库
	req := schema.LogRunCacheRequest{
		FirstFp:     st.firstFingerprint,
		SecondFp:    st.secondFingerprint,
		Source:      st.wfr.wf.Extra[WfExtraInfoKeySource],
		RunID:       st.wfr.wf.RunID,
		Step:        st.name,
		FsID:        st.wfr.wf.Extra[WfExtraInfoKeyFsID],
		FsName:      st.wfr.wf.Extra[WfExtraInfoKeyFsName],
		UserName:    st.wfr.wf.Extra[WfExtraInfoKeyUserName],
		ExpiredTime: st.info.Cache.MaxExpiredTime,
		Strategy:    CacheStrategyConservative,
	}

	// logcache失败，不影响job正常结束，但是把cache失败添加日志
	_, err := st.wfr.wf.callbacks.LogCacheCb(req)
	if err != nil {
		return fmt.Errorf("log cache for job[%s], step[%s] with runid[%s] failed: %s", st.job.(*PaddleFlowJob).Id, st.name, st.wfr.wf.RunID, err.Error())
	} else {
		InfoMsg := fmt.Sprintf("log cache for job[%s], step[%s] with runid[%s] success", st.job.(*PaddleFlowJob).Id, st.name, st.wfr.wf.RunID)
		st.getLogger().Infof(InfoMsg)
		return nil
	}

}

func (st *Step) updateJobStatus(eventValue WfEventValue, jobStatus schema.JobStatus, logMsg string) {
	if jobStatus == schema.StatusJobFailed {
		st.getLogger().Errorf(logMsg)
	} else {
		st.getLogger().Infof(logMsg)
	}

	extra := map[string]interface{}{
		"preStatus": st.job.(*PaddleFlowJob).Status,
		"status":    jobStatus,
		"jobid":     st.job.(*PaddleFlowJob).Id,
		"step":      st,
	}

	st.job.(*PaddleFlowJob).Message = logMsg
	st.job.(*PaddleFlowJob).Status = jobStatus
	if jobStatus == schema.StatusJobCancelled || jobStatus == schema.StatusJobFailed || jobStatus == schema.StatusJobSucceeded || jobStatus == schema.StatusJobSkipped {
		st.done = true
	}

	wfe := NewWorkflowEvent(eventValue, logMsg, extra)
	st.wfr.event <- *wfe
}

// 步骤执行
func (st *Step) Execute() {
	if st.job.Started() {
		if st.job.NotEnded() {
			logMsg := fmt.Sprintf("start to recover job[%s] of step[%s] with runid[%s]", st.job.(*PaddleFlowJob).Id, st.name, st.wfr.wf.RunID)
			st.getLogger().Infof(logMsg)

			st.wfr.IncConcurrentJobs(1)
			st.Watch()
		}
	} else if st.nodeType == NodeTypeEntrypoint {
		select {
		case <-st.wfr.ctx.Done():
			// 当前 PostProcess 的step无论什么情况下都会继续运行， 不会被终止
			if st.NodeType == NodeTypePostProcess {
				return
			}
			logMsg := fmt.Sprintf("context of step[%s] with runid[%s] has stopped with msg:[%s], no need to execute", st.name, st.wfr.wf.RunID, st.wfr.ctx.Err())
			st.updateJobStatus(WfEventJobUpdate, schema.StatusJobCancelled, logMsg)
		case <-st.cancel:
			logMsg := fmt.Sprintf("step[%s] with runid[%s] has cancelled due to due to receiving cancellation signal, maybe upstream step failed", st.name, st.wfr.wf.RunID)
			st.updateJobStatus(WfEventJobUpdate, schema.StatusJobCancelled, logMsg)
		case <-st.ready:
			st.processReady()
		}
	} else if st.nodeType == NodeTypePostProcess {
		// postProcess 中的节点不会被终止
		select {
		case <-st.cancel:
			logMsg := fmt.Sprintf("step[%s] with runid[%s] has cancelled due to due to receiving cancellation signal, maybe upstream step failed", st.name, st.wfr.wf.RunID)
			st.updateJobStatus(WfEventJobUpdate, schema.StatusJobCancelled, logMsg)
		case <-st.ready:
			st.processReady()
		}
	} else {
		logMsg := fmt.Sprintf("inner error: cannot get NodeType of  step[%s] with runid[%s]", st.name, st.wfr.wf.RunID)
		st.updateJobStatus(WfEventJobUpdate, schema.StatusJobFailed, logMsg)
	}
}

func (st *Step) processReady() {
	logMsg := fmt.Sprintf("start execute step[%s] with runid[%s]", st.name, st.wfr.wf.RunID)
	st.getLogger().Infof(logMsg)

	if st.disabled {
		logMsg = fmt.Sprintf("step[%s] with runid[%s] is disabled, skip running", st.name, st.wfr.wf.RunID)
		st.updateJobStatus(WfEventJobUpdate, schema.StatusJobSkipped, logMsg)
		return
	}

<<<<<<< HEAD
				if cachedFound {
					for {
						jobView, err := st.wfr.wf.callbacks.GetJobCb(st.CacheRunID, st.name)
						if err != nil {
							st.updateJobStatus(WfEventJobUpdate, schema.StatusJobFailed, err.Error())
							break
						}

						cacheStatus := jobView.Status
						if cacheStatus == schema.StatusJobFailed || cacheStatus == schema.StatusJobSucceeded {
							// 通过讲workflow event传回去，就能够在runtime中callback，将job更新后的参数存到数据库中
							logMsg = fmt.Sprintf("skip job for step[%s] in runid[%s], use cache of runid[%s]", st.name, st.wfr.wf.RunID, st.CacheRunID)
							st.updateJobStatus(WfEventJobUpdate, cacheStatus, logMsg)
							return
						} else if cacheStatus == schema.StatusJobInit || cacheStatus == schema.StatusJobPending || cacheStatus == schema.StatusJobRunning || cacheStatus == schema.StatusJobTerminating {
							time.Sleep(time.Second * 3)
						} else {
							// 如果过往job的状态属于其他状态，如 StatusJobTerminated StatusJobCancelled，则无视该cache，继续运行当前job
							// 不过按照正常逻辑，不存在处于Cancelled，但是有cache的job，这里单纯用于兜底

							// 命中cachekey的时候，已经将cacheRunID添加了，但是此时不会利用cache记录，所以要删掉该字段
							st.CacheRunID = ""
							break
						}
					}
				}
=======
	if st.info.Cache.Enable {
		cachedFound, err := st.checkCached()
		if err != nil {
			logMsg = fmt.Sprintf("check cache for step[%s] with runid[%s] failed: [%s]", st.name, st.wfr.wf.RunID, err.Error())
			st.updateJobStatus(WfEventJobUpdate, schema.StatusJobFailed, logMsg)
			return
		}
>>>>>>> dd956a03

		if cachedFound {
			for {
				jobView, err := st.wfr.wf.callbacks.GetJobCb(st.CacheRunID, st.name)
				if err != nil {
					st.updateJobStatus(WfEventJobUpdate, schema.StatusJobFailed, err.Error())
					break
				}

				cacheStatus := jobView.Status
				if cacheStatus == schema.StatusJobFailed || cacheStatus == schema.StatusJobSucceeded {
					// 通过讲workflow event传回去，就能够在runtime中callback，将job更新后的参数存到数据库中
					logMsg = fmt.Sprintf("skip job for step[%s] in runid[%s], use cache of runid[%s]", st.name, st.wfr.wf.RunID, st.CacheRunID)
					st.updateJobStatus(WfEventJobUpdate, cacheStatus, logMsg)
					return
				} else if cacheStatus == schema.StatusJobInit || cacheStatus == schema.StatusJobPending || cacheStatus == schema.StatusJobRunning || cacheStatus == schema.StatusJobTerminating {
					time.Sleep(time.Second * 3)
				} else {
					// 如果过往job的状态属于其他状态，如 StatusJobTerminated StatusJobCancelled，则无视该cache，继续运行当前job
					// 不过按照正常逻辑，不存在处于Cancelled，但是有cache的job，这里单纯用于兜底

					// 命中cachekey的时候，已经将cacheRunID添加了，但是此时不会利用cache记录，所以要删掉该字段
					st.CacheRunID = ""
					break
				}
			}
		}

		err = st.logCache()
		if err != nil {
			st.updateJobStatus(WfEventJobUpdate, schema.StatusJobFailed, err.Error())
			return
		}
	}

	// 节点运行前，先替换参数（参数替换逻辑与check Cache的参数替换逻辑不一样，多了一步替换output artifact，并利用output artifact参数替换command以及添加到env）
	forCacheFingerprint := false
	err := st.updateJob(forCacheFingerprint, nil)
	if err != nil {
		logMsg = fmt.Sprintf("update output artifacts value for step[%s] with runid[%s] failed: [%s]", st.name, st.wfr.wf.RunID, err.Error())
		st.updateJobStatus(WfEventJobUpdate, schema.StatusJobFailed, logMsg)
		return
	}

	err = st.job.Validate()
	if err != nil {
		logMsg = fmt.Sprintf("validating step[%s] with runid[%s] failed: [%s]", st.name, st.wfr.wf.RunID, err.Error())
		st.updateJobStatus(WfEventJobUpdate, schema.StatusJobFailed, logMsg)
		return
	}

<<<<<<< HEAD
			// 有可能在跳出block的时候，run已经结束了，此时直接退出，不发起
			// 思考：在有节点未处于终态时， run 不应该置为终态
			if st.wfr.ctx.Err() != nil {
				// 当前 PostProcess 的step无论什么情况下都会继续运行， 不会被终止
				if st.NodeType == NodeTypePostProcess {
					return
				}
				st.wfr.DecConcurrentJobs(1)
				logMsg = fmt.Sprintf("context of step[%s] with runid[%s] has stopped with msg:[%s], no need to execute", st.name, st.wfr.wf.RunID, st.wfr.ctx.Err())
				st.updateJobStatus(WfEventJobUpdate, schema.StatusJobCancelled, logMsg)
				return
			}
=======
	st.wfr.IncConcurrentJobs(1) // 如果达到并行Job上限，将会Block
>>>>>>> dd956a03

	// 有可能在跳出block的时候，run已经结束了，此时直接退出，不发起
	// 当前 PostProcess 的step无论什么情况下都会继续运行， 不会被终止
	if st.nodeType != NodeTypePostProcess && st.wfr.ctx.Err() != nil {
		st.wfr.DecConcurrentJobs(1)
		logMsg = fmt.Sprintf("context of step[%s] with runid[%s] has stopped with msg:[%s], no need to execute", st.name, st.wfr.wf.RunID, st.wfr.ctx.Err())
		st.updateJobStatus(WfEventJobUpdate, schema.StatusJobCancelled, logMsg)
		return
	}

	// todo: 正式运行前，需要将更新后的参数更新到数据库中（通过传递workflow event到runtime即可）
	_, err = st.job.Start()
	if err != nil {
		// 异常处理，塞event，不返回error是因为统一通过channel与run沟通
		// todo：要不要改成WfEventJobUpdate的event？
		logMsg = fmt.Sprintf("start job for step[%s] with runid[%s] failed: [%s]", st.name, st.wfr.wf.RunID, err.Error())
		st.updateJobStatus(WfEventJobSubmitErr, schema.StatusJobFailed, logMsg)
		return
	}
	st.getLogger().Debugf("step[%s] of runid[%s]: jobID[%s]", st.name, st.wfr.wf.RunID, st.job.(*PaddleFlowJob).Id)

	st.logInputArtifact()
	// watch不需要做异常处理，因为在watch函数里面已经做了
	st.Watch()
}

func (st *Step) stopJob() {
	// 当前 PostProcess 的step无论什么情况下都会继续运行， 不会被终止
	if st.nodeType == NodeTypePostProcess {
		return
	}

	<-st.wfr.ctx.Done()

<<<<<<< HEAD
	// 当前 PostProcess 的step无论什么情况下都会继续运行， 不会被终止
	if st.NodeType == NodeTypePostProcess {
		return
	}

=======
>>>>>>> dd956a03
	logMsg := fmt.Sprintf("context of job[%s] step[%s] with runid[%s] has stopped in step watch, with msg:[%s]", st.job.(*PaddleFlowJob).Id, st.name, st.wfr.wf.RunID, st.wfr.ctx.Err())
	st.getLogger().Infof(logMsg)

	tryCount := 1
	for {
		if st.done {
			logMsg = fmt.Sprintf("job[%s] step[%s] with runid[%s] has finished, no need to stop", st.job.(*PaddleFlowJob).Id, st.name, st.wfr.wf.RunID)
			st.getLogger().Infof(logMsg)
			return
		}
		// 异常处理, 塞event，不返回error是因为统一通过channel与run沟通
		err := st.job.Stop()
		if err != nil {
			ErrMsg := fmt.Sprintf("stop job[%s] for step[%s] with runid[%s] failed [%d] times: [%s]", st.job.(*PaddleFlowJob).Id, st.name, st.wfr.wf.RunID, tryCount, err.Error())
			st.getLogger().Errorf(ErrMsg)

<<<<<<< HEAD
			wfe := NewWorkflowEvent(WfEventJobStopErr, ErrMsg, nil)
=======
			extra := map[string]interface{}{
				"step": st,
			}
			wfe := NewWorkflowEvent(WfEventJobStopErr, ErrMsg, extra)
>>>>>>> dd956a03
			st.wfr.event <- *wfe

			tryCount += 1
			time.Sleep(time.Second * 3)
		} else {
			return
		}
	}
}

// 步骤监控
func (st *Step) Watch() {
	logMsg := fmt.Sprintf("start to watch job[%s] of step[%s] with runid[%s]", st.job.(*PaddleFlowJob).Id, st.name, st.wfr.wf.RunID)
	st.getLogger().Infof(logMsg)

	ch := make(chan WorkflowEvent, 1)
	go st.job.Watch(ch)
	go st.stopJob()

	for {
		event, ok := <-ch
		if !ok {
			ErrMsg := fmt.Sprintf("watch job[%s] for step[%s] with runid[%s] failed, channel already closed", st.job.(*PaddleFlowJob).Id, st.name, st.wfr.wf.RunID)
			st.getLogger().Errorf(ErrMsg)
			wfe := NewWorkflowEvent(WfEventJobWatchErr, ErrMsg, nil)
			st.wfr.event <- *wfe
		}

		if event.isJobWatchErr() {
			ErrMsg := fmt.Sprintf("receive watch error of job[%s] step[%s] with runid[%s], with errmsg:[%s]", st.job.(*PaddleFlowJob).Id, st.name, st.wfr.wf.RunID, event.Message)
			st.getLogger().Errorf(ErrMsg)
		} else {
			extra, ok := event.getJobUpdate()
			if ok {
				logMsg = fmt.Sprintf("receive watch update of job[%s] step[%s] with runid[%s], with errmsg:[%s], extra[%s]", st.job.(*PaddleFlowJob).Id, st.name, st.wfr.wf.RunID, event.Message, event.Extra)
				st.getLogger().Infof(logMsg)
				if extra["status"] == schema.StatusJobSucceeded || extra["status"] == schema.StatusJobFailed || extra["status"] == schema.StatusJobTerminated {
					st.done = true
					st.wfr.DecConcurrentJobs(1)
				}
				if extra["status"] == schema.StatusJobSucceeded {
					st.logOutputArtifact()
				}
			}
			event.Extra["step"] = st
		}
		st.wfr.event <- event
		if st.done {
			return
		}
	}
}

func GetInputArtifactEnvName(atfName string) string {
	return "PF_INPUT_ARTIFACT_" + strings.ToUpper(atfName)
}

func GetOutputArtifactEnvName(atfName string) string {
	return "PF_OUTPUT_ARTIFACT_" + strings.ToUpper(atfName)
}<|MERGE_RESOLUTION|>--- conflicted
+++ resolved
@@ -42,11 +42,7 @@
 	firstFingerprint  string
 	secondFingerprint string
 	CacheRunID        string
-<<<<<<< HEAD
-	NodeType          NodeType //用于表示step 是在 entryPoints 中定义还是在 post_process 中定义
-=======
 	nodeType          NodeType //用于表示step 是在 entryPoints 中定义还是在 post_process 中定义
->>>>>>> dd956a03
 }
 
 var NewStep = func(name string, wfr *WorkflowRuntime, info *schema.WorkflowSourceStep, disabled bool) (*Step, error) {
@@ -86,21 +82,7 @@
 	SourceSteps := make(map[string]*schema.WorkflowSourceStep)
 	jobs := make(map[string]Job)
 
-<<<<<<< HEAD
-
-	var steps map[string]*Step
-	if st.NodeType == NodeTypeEntrypoint {
-		steps = st.wfr.entryPoints
-	} else {
-		steps = st.wfr.postProcess
-	}
-
-	for _, step := range steps {
-		SourceSteps[step.name] = steps[step.name].info
-		jobs[step.name] = steps[step.name].job
-	}
-
-=======
+
 	var steps map[string]*Step
 	if st.nodeType == NodeTypeEntrypoint {
 		steps = st.wfr.entryPoints
@@ -113,7 +95,6 @@
 		jobs[step.name] = steps[step.name].job
 	}
 
->>>>>>> dd956a03
 	runtimeView, err := json.Marshal(st.wfr.runtimeView)
 	if err != nil {
 		st.getLogger().Errorf("marshal runtimeView of run[%s] for step[%s] failed: %v", st.wfr.wf.RunID, st.name, runtimeView)
@@ -384,10 +365,6 @@
 	} else if st.nodeType == NodeTypeEntrypoint {
 		select {
 		case <-st.wfr.ctx.Done():
-			// 当前 PostProcess 的step无论什么情况下都会继续运行， 不会被终止
-			if st.NodeType == NodeTypePostProcess {
-				return
-			}
 			logMsg := fmt.Sprintf("context of step[%s] with runid[%s] has stopped with msg:[%s], no need to execute", st.name, st.wfr.wf.RunID, st.wfr.ctx.Err())
 			st.updateJobStatus(WfEventJobUpdate, schema.StatusJobCancelled, logMsg)
 		case <-st.cancel:
@@ -421,34 +398,6 @@
 		return
 	}
 
-<<<<<<< HEAD
-				if cachedFound {
-					for {
-						jobView, err := st.wfr.wf.callbacks.GetJobCb(st.CacheRunID, st.name)
-						if err != nil {
-							st.updateJobStatus(WfEventJobUpdate, schema.StatusJobFailed, err.Error())
-							break
-						}
-
-						cacheStatus := jobView.Status
-						if cacheStatus == schema.StatusJobFailed || cacheStatus == schema.StatusJobSucceeded {
-							// 通过讲workflow event传回去，就能够在runtime中callback，将job更新后的参数存到数据库中
-							logMsg = fmt.Sprintf("skip job for step[%s] in runid[%s], use cache of runid[%s]", st.name, st.wfr.wf.RunID, st.CacheRunID)
-							st.updateJobStatus(WfEventJobUpdate, cacheStatus, logMsg)
-							return
-						} else if cacheStatus == schema.StatusJobInit || cacheStatus == schema.StatusJobPending || cacheStatus == schema.StatusJobRunning || cacheStatus == schema.StatusJobTerminating {
-							time.Sleep(time.Second * 3)
-						} else {
-							// 如果过往job的状态属于其他状态，如 StatusJobTerminated StatusJobCancelled，则无视该cache，继续运行当前job
-							// 不过按照正常逻辑，不存在处于Cancelled，但是有cache的job，这里单纯用于兜底
-
-							// 命中cachekey的时候，已经将cacheRunID添加了，但是此时不会利用cache记录，所以要删掉该字段
-							st.CacheRunID = ""
-							break
-						}
-					}
-				}
-=======
 	if st.info.Cache.Enable {
 		cachedFound, err := st.checkCached()
 		if err != nil {
@@ -456,7 +405,6 @@
 			st.updateJobStatus(WfEventJobUpdate, schema.StatusJobFailed, logMsg)
 			return
 		}
->>>>>>> dd956a03
 
 		if cachedFound {
 			for {
@@ -508,22 +456,7 @@
 		return
 	}
 
-<<<<<<< HEAD
-			// 有可能在跳出block的时候，run已经结束了，此时直接退出，不发起
-			// 思考：在有节点未处于终态时， run 不应该置为终态
-			if st.wfr.ctx.Err() != nil {
-				// 当前 PostProcess 的step无论什么情况下都会继续运行， 不会被终止
-				if st.NodeType == NodeTypePostProcess {
-					return
-				}
-				st.wfr.DecConcurrentJobs(1)
-				logMsg = fmt.Sprintf("context of step[%s] with runid[%s] has stopped with msg:[%s], no need to execute", st.name, st.wfr.wf.RunID, st.wfr.ctx.Err())
-				st.updateJobStatus(WfEventJobUpdate, schema.StatusJobCancelled, logMsg)
-				return
-			}
-=======
 	st.wfr.IncConcurrentJobs(1) // 如果达到并行Job上限，将会Block
->>>>>>> dd956a03
 
 	// 有可能在跳出block的时候，run已经结束了，此时直接退出，不发起
 	// 当前 PostProcess 的step无论什么情况下都会继续运行， 不会被终止
@@ -558,14 +491,6 @@
 
 	<-st.wfr.ctx.Done()
 
-<<<<<<< HEAD
-	// 当前 PostProcess 的step无论什么情况下都会继续运行， 不会被终止
-	if st.NodeType == NodeTypePostProcess {
-		return
-	}
-
-=======
->>>>>>> dd956a03
 	logMsg := fmt.Sprintf("context of job[%s] step[%s] with runid[%s] has stopped in step watch, with msg:[%s]", st.job.(*PaddleFlowJob).Id, st.name, st.wfr.wf.RunID, st.wfr.ctx.Err())
 	st.getLogger().Infof(logMsg)
 
@@ -582,14 +507,10 @@
 			ErrMsg := fmt.Sprintf("stop job[%s] for step[%s] with runid[%s] failed [%d] times: [%s]", st.job.(*PaddleFlowJob).Id, st.name, st.wfr.wf.RunID, tryCount, err.Error())
 			st.getLogger().Errorf(ErrMsg)
 
-<<<<<<< HEAD
-			wfe := NewWorkflowEvent(WfEventJobStopErr, ErrMsg, nil)
-=======
 			extra := map[string]interface{}{
 				"step": st,
 			}
 			wfe := NewWorkflowEvent(WfEventJobStopErr, ErrMsg, extra)
->>>>>>> dd956a03
 			st.wfr.event <- *wfe
 
 			tryCount += 1
