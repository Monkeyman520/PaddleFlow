--- conflicted
+++ resolved
@@ -58,10 +58,7 @@
 		info:      info,
 		disabled:  disabled,
 		ready:     make(chan bool, 1),
-<<<<<<< HEAD
 		cancel:    make(chan bool, 1),
-=======
->>>>>>> ed93fdb5
 		done:      false,
 		submitted: false,
 		job:       job,
@@ -405,11 +402,6 @@
 						if cacheStatus == schema.StatusJobFailed || cacheStatus == schema.StatusJobSucceeded {
 							// 通过讲workflow event传回去，就能够在runtime中callback，将job更新后的参数存到数据库中
 							logMsg = fmt.Sprintf("skip job for step[%s] in runid[%s], use cache of runid[%s]", st.name, st.wfr.wf.RunID, st.CacheRunID)
-<<<<<<< HEAD
-
-							// todo: 需要把cacheRunID也保存到job里面，方便run中callback记录jobView使能够获取cacheRunID
-=======
->>>>>>> ed93fdb5
 							st.updateJobStatus(WfEventJobUpdate, cacheStatus, logMsg)
 							return
 						} else if cacheStatus == schema.StatusJobInit || cacheStatus == schema.StatusJobPending || cacheStatus == schema.StatusJobRunning || cacheStatus == schema.StatusJobTerminating {
